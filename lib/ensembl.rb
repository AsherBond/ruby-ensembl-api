#
# = ensembl.rb
#
# Copyright::   Copyright (C) 2009 Jan Aerts <http://jandot.myopenid.com>
#               Francesco Strozzi <francesco.strozzi@gmail.com>
#                           
# License::     The Ruby License
#
# @author Jan Aerts
# @author Francesco Strozzi

module Ensembl
  ENSEMBL_RELEASE = 60
  
  class Session
    attr_accessor :coord_systems
    attr_accessor :seqlevel_id, :seqlevel_coord_system
    attr_accessor :toplevel_id, :toplevel_coord_system
    attr_accessor :coord_system_ids #map CS id to CS name
    attr_accessor :seq_regions
    attr_accessor :collection_species
    attr_accessor :release

    def initialize
      @coord_systems = Hash.new # key = id; value = CoordSystem object
      @coord_system_ids = Hash.new # key = id; value = name
      @seq_regions = Hash.new
      @release = ENSEMBL_RELEASE
    end
    
    def reset
      @coord_systems = Hash.new
      @coord_system_ids = Hash.new
      @seq_regions = Hash.new
      @seqlevel_id = nil
      @toplevel_id = nil
      @seqlevel_coord_system = nil
      @toplevel_coord_system = nil
      @collection_species = nil
    end
  end

  SESSION = Ensembl::Session.new
end

begin
  require 'rubygems'
  require 'bio'
  rescue LoadError
    raise LoadError, "You must have bioruby installed"
end

# Database connection
require File.dirname(__FILE__) + '/ensembl/db_connection.rb'

# Core modules
require File.dirname(__FILE__) + '/ensembl/core/activerecord.rb'
require File.dirname(__FILE__) + '/ensembl/core/transcript.rb'
require File.dirname(__FILE__) + '/ensembl/core/slice.rb'
require File.dirname(__FILE__) + '/ensembl/core/project.rb'
require File.dirname(__FILE__) + '/ensembl/core/transform.rb'
require File.dirname(__FILE__) + '/ensembl/core/collection.rb'

# Variation modules
require File.dirname(__FILE__) + '/ensembl/variation/activerecord.rb'
<<<<<<< HEAD
require File.dirname(__FILE__) + '/ensembl/variation/variation.rb'

class ActiveRecord::Base
  def self.belongs_to_what
    return self.reflect_on_all_associations(:belongs_to).collect{|a| a.name.to_s}
  end
  
  def self.has_what
    a = [self.reflect_on_all_associations(:has_one), self.reflect_on_all_associations(:has_many)]
    return a.flatten.uniq.collect{|a| a.name.to_s}
  end
end
=======
>>>>>>> 7ff55685
<|MERGE_RESOLUTION|>--- conflicted
+++ resolved
@@ -63,8 +63,6 @@
 
 # Variation modules
 require File.dirname(__FILE__) + '/ensembl/variation/activerecord.rb'
-<<<<<<< HEAD
-require File.dirname(__FILE__) + '/ensembl/variation/variation.rb'
 
 class ActiveRecord::Base
   def self.belongs_to_what
@@ -75,6 +73,4 @@
     a = [self.reflect_on_all_associations(:has_one), self.reflect_on_all_associations(:has_many)]
     return a.flatten.uniq.collect{|a| a.name.to_s}
   end
-end
-=======
->>>>>>> 7ff55685
+end