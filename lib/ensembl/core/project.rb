--- conflicted
+++ resolved
@@ -61,17 +61,9 @@
         source_coord_system = Ensembl::SESSION.coord_systems[self.seq_region.coord_system_id]
         target_coord_system = nil
       	if coord_system_name == 'toplevel'
-<<<<<<< HEAD
           target_coord_system = source_coord_system.find_toplevel
         elsif coord_system_name == 'seqlevel'
           target_coord_system = source_coord_system.find_seqlevel
-=======
-          target_coord_system = CoordSystem.find(Ensembl::SESSION.toplevel_id)
-      	  coord_system_name = target_coord_system.name
-        elsif coord_system_name == 'seqlevel'
-          target_coord_system = CoordSystem.find(Ensembl::SESSION.seqlevel_id)
-      	  coord_system_name = target_coord_system.name
->>>>>>> 37564a3c
         else
           unless Ensembl::SESSION.coord_system_ids.has_key?(coord_system_name)
             cs = source_coord_system.find_level(coord_system_name)
